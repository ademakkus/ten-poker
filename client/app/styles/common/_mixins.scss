@import 'variables';

/*
---------------------------------
  Media queries
---------------------------------
*/

// Small devices
@mixin xs {
   @media (min-width: #{$screen-xs-min}) {
       @content;
   }
}

// Small devices
@mixin sm {
   @media (min-width: #{$screen-sm-min}) {
       @content;
   }
}

// Medium devices
@mixin md {
   @media (min-width: #{$screen-md-min}) {
       @content;
   }
}

// Large devices
@mixin lg {
   @media (min-width: #{$screen-lg-min}) {
       @content;
   }
}

// Extra large devices
@mixin xl {
   @media (min-width: #{$screen-xl-min}) {
       @content;
   }
}

// Extra large devices
@mixin xxl {
   @media (min-width: #{$screen-xxl-min}) {
       @content;
   }
}

// Game
%seat {
    margin: auto;
    background: blanchedalmond;
    justify-content: center;
    align-content: center;
    display: grid;
    width: 100%;
<<<<<<< HEAD
    height: 7em;
=======
    height: 7.5em;
>>>>>>> 987ec6dc
    border-radius: 7em;
}

%showdown-pocket-cards {
    margin: auto;
    margin-bottom: 0;
    padding-top: 0.3em;
}

/* A poker cards dimensions are 63.5mm X 88.9mm */
%card {
  height: 2.5em;
  width: 1.7em;
  margin-left: 0.2em;
  text-align: center;
  font-weight: 800;
  background-color: white;
  font-size: 2em;
  border-radius: 0.25em;
  color: black;
}

%dealer-btn {
  height: 1.5em;
  width: 1.5em;
  border-radius: 1.5em;
  background-color: $color-primary;
  box-shadow: 1px 1px 1px 0px rgba(0,0,0,0.55);
}
<|MERGE_RESOLUTION|>--- conflicted
+++ resolved
@@ -56,11 +56,7 @@
     align-content: center;
     display: grid;
     width: 100%;
-<<<<<<< HEAD
-    height: 7em;
-=======
     height: 7.5em;
->>>>>>> 987ec6dc
     border-radius: 7em;
 }
 
